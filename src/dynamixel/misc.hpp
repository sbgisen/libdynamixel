#ifndef DYNAMIXEL_MISC_HPP_
#define DYNAMIXEL_MISC_HPP_

#include <sys/time.h>
<<<<<<< HEAD
namespace dynamixel {
    inline double get_time()
    {
        struct timeval tv;
        gettimeofday(&tv, 0x0);
        return tv.tv_sec + tv.tv_usec * 1e-6;
    }
=======
#include <termios.h>
#include <sstream>

#include "error.hpp"

namespace dynamixel
{
  typedef unsigned char byte_t;

  inline double get_time()
  {
    struct timeval tv;
    gettimeofday(&tv, 0x0);
    return tv.tv_sec + tv.tv_usec * 1e-6;
  }

  inline int get_baudrate(const unsigned int baudrate)
  {
    int os_baudrate;

    switch(baudrate)
    {
      case 0:
          os_baudrate = B0;
          break;		/* hang up */
      case 50:
          os_baudrate = B50;
          break;
      case 75:
          os_baudrate = B75;
          break;
      case 110:
          os_baudrate = B110;
          break;
      case 134:
          os_baudrate = B134;
          break;
      case 150:
          os_baudrate = B150;
          break;
      case 200:
          os_baudrate = B200;
          break;
      case 300:
          os_baudrate = B300;
          break;
      case 600:
          os_baudrate = B600;
          break;
      case 1200:
          os_baudrate = B1200;
          break;
      case 1800:
          os_baudrate = B1800;
          break;
      case 2400:
          os_baudrate = B2400;
          break;
      case 4800:
          os_baudrate = B4800;
          break;
      case 9600:
          os_baudrate = B9600;
          break;
      case 19200:
          os_baudrate = B19200;
          break;
      case 38400:
          os_baudrate = B38400;
          break;
      case 57600:
          os_baudrate = B57600;
          break;
      case 115200:
          os_baudrate = B115200;
          break;
      case 230400:
          os_baudrate = B230400;
          break;
      case 460800:
          os_baudrate = B460800;
          break;
      case 500000:
          os_baudrate = B500000;
          break;
      case 576000:
          os_baudrate = B576000;
          break;
      case 921600:
          os_baudrate = B921600;
          break;
      case 1000000:
          os_baudrate = B1000000;
          break;
      case 1152000:
          os_baudrate = B1152000;
          break;
      case 1500000:
          os_baudrate = B1500000;
          break;
      case 2000000:
          os_baudrate = B2000000;
          break;
      case 2500000:
          os_baudrate = B2500000;
          break;
      case 3000000:
          os_baudrate = B3000000;
          break;
      case 3500000:
          os_baudrate = B3500000;
          break;
      case 4000000:
          os_baudrate = B4000000;
          break;
      default:
        std::stringstream err_message;
        err_message << "Invalid baudrate: " << os_baudrate;
        throw Error(err_message.str());
    }
    return os_baudrate;
  }
>>>>>>> 0c7be73b
}

#endif<|MERGE_RESOLUTION|>--- conflicted
+++ resolved
@@ -2,15 +2,6 @@
 #define DYNAMIXEL_MISC_HPP_
 
 #include <sys/time.h>
-<<<<<<< HEAD
-namespace dynamixel {
-    inline double get_time()
-    {
-        struct timeval tv;
-        gettimeofday(&tv, 0x0);
-        return tv.tv_sec + tv.tv_usec * 1e-6;
-    }
-=======
 #include <termios.h>
 #include <sstream>
 
@@ -133,7 +124,6 @@
     }
     return os_baudrate;
   }
->>>>>>> 0c7be73b
 }
 
 #endif