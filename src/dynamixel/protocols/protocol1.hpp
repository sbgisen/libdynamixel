#ifndef DYNAMIXEL_PROTOCOLS_PROTOCOL1_HPP_
#define DYNAMIXEL_PROTOCOLS_PROTOCOL1_HPP_

#include <stdint.h>
#include <vector>
#include <cassert>
#include <sstream>

#include "../errors/crc_error.hpp"
#include "../errors/status_error.hpp"
#include "../errors/unpack_error.hpp"

namespace dynamixel {
namespace protocols {
    class Protocol1 {
    public:
        typedef uint8_t id_t;
        typedef uint8_t instr_t;
        typedef uint8_t address_t;
        typedef uint8_t length_t;

        static const id_t broadcast_id = 0xFE;

        struct Instructions {
            static const instr_t ping = 0x01;
            static const instr_t read = 0x02;
            static const instr_t write = 0x03;
            static const instr_t reg_write = 0x4;
            static const instr_t action = 0x05;
            static const instr_t factory_reset = 0x06;
            static const instr_t sync_write = 0x83;
        };

        static std::vector<uint8_t> pack_instruction(id_t id, instr_t instr)
        {
            const size_t packet_size = 2 // header
                + 1 // id
                + 1 // length
                + 1 // instruction
                + 1; // checksum

            std::vector<uint8_t> packet(packet_size);

            packet[0] = 0xFF;
            packet[1] = 0xFF;
            packet[2] = id;
            packet[3] = 2;
            packet[4] = instr;
            packet[5] = _checksum(packet);

            return packet;
        }

        static std::vector<uint8_t> pack_instruction(id_t id, instr_t instr, const std::vector<uint8_t>& parameters)
        {
            size_t packet_size = 2 // header
                + 1 // id
                + 1 // length
                + 1 // instruction
                + parameters.size() // parameters
                + 1; // checksum

            std::vector<uint8_t> packet(packet_size);

            packet[0] = 0xFF;
            packet[1] = 0xFF;
            packet[2] = id;
            packet[3] = (uint8_t)(parameters.size() + 2);
            packet[4] = instr;

            for (size_t i = 0; i < parameters.size(); ++i)
                packet[5 + i] = parameters[i];

            packet[packet_size - 1] = _checksum(packet);

            return packet;
        }

        static std::vector<uint8_t> pack_data(uint8_t data)
        {
            std::vector<uint8_t> packed(1);
            packed[0] = data;
            return packed;
        }

        static std::vector<uint8_t> pack_data(uint16_t data)
        {
            std::vector<uint8_t> packed(2);
            packed[0] = (uint8_t)(data & 0xFF);
            packed[1] = (uint8_t)((data >> 8) & 0xFF);
            return packed;
        }

        static void unpack_data(const std::vector<uint8_t>& packet, uint8_t& res)
        {
            if(packet.size() == 0)
                throw errors::UnpackError(1);
            res = packet[0];
        }

        static void unpack_data(const std::vector<uint8_t>& packet, uint16_t& res)
        {
            if(packet.size() != 2)
                throw errors::UnpackError(1);
            res = (((uint16_t)packet[1]) << 8) | ((uint16_t)packet[0]);
        }

        /** Decodes the content of a status packet recieved from the servos

            This method is only used by the StatusPacket class, to make it generic
            with regard to the protocol version.

            @param packet data of the recieved packet
            @param id id of the sending actuator
            @param parameters parameters of the status packet, filled by unpack_status

            @return true if and only if the status packet is valid (well formated)

            @see unpack_status in protocol2.hpp
        **/
        static bool unpack_status(const std::vector<uint8_t>& packet, id_t& id, std::vector<uint8_t>& parameters)
        {
            // 6 is the size of the smallest packets (no params)
            if (packet.size() < 6)
                return false;

            if (packet[0] != 0xFF || packet[1]  != 0xFF)
                throw errors::Error("Status: bad packet header");

<<<<<<< HEAD
            if (packet[3] != packet.size() - 4)
                return false;

=======
>>>>>>> adf07cd0
            id = packet[2];

            // Check that the actual length of the packet equals the one written
            // in the packet itself
            length_t length = packet[3];
            if (packet[3] != packet.size() - 4)
                return false;

            uint8_t error = packet[4];

            parameters.clear();
            for (size_t i = 0; i < length - 2; ++i)
                parameters.push_back(packet[5 + i]);

            // Compute checksum and compare with the one we recieved
            uint8_t checksum = _checksum(packet);
            if (checksum != packet.back())
                throw errors::CrcError(id, 1, checksum, packet.back());

            if (error != 0)
            {
                std::stringstream err_message;
                err_message << ((int32_t)id) << ": ";
                if (error & 1) // bit 0
                    err_message << "Input voltage error, ";
                if (error & 2) // bit 1
                    err_message << "Angle limit error, ";
                if (error & 4) // bit 2
                    err_message << "Overheating error, ";
                if (error & 8) // bit 3
                    err_message << "Range error, ";
                if (error & 16) // bit 4
                    err_message << "Checksum error, ";
                if (error & 32) // bit 5
                    err_message << "Overload error, ";
                if (error & 64) // bit 6
                    err_message << "Instruction error, ";

                throw errors::StatusError(id, 1, error, "Status: error while decoding packet with ID " + err_message.str().substr(0, err_message.str().length() - 2));
            }

            return true;
        }

    protected:
        static uint8_t _checksum(const std::vector<uint8_t>& packet)
        {
            if(packet.size() == 0)
                throw errors::Error("Checksum: bad packet when checking checksum in protocol 1");
            int sum = 0;
            for (size_t i = 2; i < packet.size() - 1; ++i)
                sum += packet[i];
            uint8_t checksum = (sum & 0xFF);
            if(!(sum > 255) || (sum == checksum))
                throw errors::CrcError(packet[2], 1, checksum, sum);
            return ~checksum;
        }
    };
}
}

#endif<|MERGE_RESOLUTION|>--- conflicted
+++ resolved
@@ -127,12 +127,6 @@
             if (packet[0] != 0xFF || packet[1]  != 0xFF)
                 throw errors::Error("Status: bad packet header");
 
-<<<<<<< HEAD
-            if (packet[3] != packet.size() - 4)
-                return false;
-
-=======
->>>>>>> adf07cd0
             id = packet[2];
 
             // Check that the actual length of the packet equals the one written
@@ -149,6 +143,7 @@
 
             // Compute checksum and compare with the one we recieved
             uint8_t checksum = _checksum(packet);
+
             if (checksum != packet.back())
                 throw errors::CrcError(id, 1, checksum, packet.back());
 
