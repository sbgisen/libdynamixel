--- conflicted
+++ resolved
@@ -10,11 +10,8 @@
 # Clang-format style files
 .clang-format
 
-<<<<<<< HEAD
 # Generated content of the documentation
 _build/
 doxygen_doc/
-=======
 # Visual Studio code
-.vscode
->>>>>>> 277857ab
+.vscode